--- conflicted
+++ resolved
@@ -271,11 +271,7 @@
   }, [handleWebSocketMessage, isCallActive, playNextAudio, startCall]);
 
   // Handle WebSocket messages
-<<<<<<< HEAD
   const handleWebSocketMessage = useCallback((message: VoiceCallMessage) => {
-=======
-  const handleWebSocketMessage = useCallback((message: WebSocketMessage) => {
->>>>>>> 2a0c83c4
     switch (message.type) {
       case 'session_start':
         console.log('✅ Voice session started:', message.sessionId);
